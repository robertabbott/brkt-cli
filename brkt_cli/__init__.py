# Copyright 2015 Bracket Computing, Inc. All Rights Reserved.
#
# Licensed under the Apache License, Version 2.0 (the "License").
# You may not use this file except in compliance with the License.
# A copy of the License is located at
#
# https://github.com/brkt/brkt-sdk-java/blob/master/LICENSE
#
# or in the "license" file accompanying this file. This file is
# distributed on an "AS IS" BASIS, WITHOUT WARRANTIES OR
# CONDITIONS OF ANY KIND, either express or implied. See the
# License for the specific language governing permissions and
# limitations under the License.

"""
Create an encrypted AMI based on an existing unencrypted AMI.

Overview of the process:
    * Start an instance based on the unencrypted AMI.
    * Snapshot the root volume of the unencrypted instance.
    * Terminate the instance.
    * Start a Bracket Encryptor instance.
    * Attach the unencrypted root volume to the Encryptor instance.
    * The Bracket Encryptor copies the unencrypted root volume to a new
        encrypted volume that's 2x the size of the original.
    * Snapshot the Bracket Encryptor system volumes and the new encrypted
        root volume.
    * Create a new AMI based on the snapshots.
    * Terminate the Bracket Encryptor instance.
    * Delete the unencrypted snapshot.

Before running brkt encrypt-ami, set the AWS_ACCESS_KEY_ID and
AWS_SECRET_ACCESS_KEY environment variables, like you would when
running the AWS command line utility.
"""
from __future__ import print_function

import argparse
import boto
import boto.ec2
import boto.vpc
import logging
import os
import re
import datetime
import requests
import string
import sys
import tempfile
import time
import uuid

from boto.exception import EC2ResponseError, NoAuthHandlerFound
from boto.ec2.blockdevicemapping import (
    BlockDeviceMapping,
    BlockDeviceType,
    EBSBlockDeviceType
)

from brkt_cli import service
from brkt_cli.util import Deadline, make_nonce

# End user-visible terminology.  These are resource names and descriptions
# that the user will see in his or her EC2 console.

# Snapshotter instance names.
NAME_SNAPSHOT_CREATOR = 'Bracket root snapshot creator'
DESCRIPTION_SNAPSHOT_CREATOR = \
    'Used for creating a snapshot of the root volume from %(image_id)s'

# Security group names
NAME_ENCRYPTOR_SECURITY_GROUP = 'Bracket Encryptor %(nonce)s'
DESCRIPTION_ENCRYPTOR_SECURITY_GROUP = (
    "Allows access to the encryption service.")

# Encryptor instance names.
NAME_ENCRYPTOR = 'Bracket volume encryptor'
DESCRIPTION_ENCRYPTOR = \
    'Copies the root snapshot from %(image_id)s to a new encrypted volume'

# Snapshots names.
NAME_ORIGINAL_SNAPSHOT = 'Bracket encryptor original volume'
DESCRIPTION_ORIGINAL_SNAPSHOT = \
    'Original unencrypted root volume from %(image_id)s'
NAME_ENCRYPTED_ROOT_SNAPSHOT = 'Bracket encrypted root volume'
NAME_METAVISOR_ROOT_SNAPSHOT = 'Bracket system root'
NAME_METAVISOR_GRUB_SNAPSHOT = 'Bracket system GRUB'
NAME_METAVISOR_LOG_SNAPSHOT = 'Bracket system log'
DESCRIPTION_SNAPSHOT = 'Based on %(image_id)s'

# Tag names.
TAG_ENCRYPTOR = 'BrktEncryptor'
TAG_ENCRYPTOR_SESSION_ID = 'BrktEncryptorSessionID'
TAG_ENCRYPTOR_AMI = 'BrktEncryptorAMI'
TAG_DESCRIPTION = 'Description'

NAME_ENCRYPTED_IMAGE = '%(original_image_name)s %(encrypted_suffix)s'
NAME_ENCRYPTED_IMAGE_SUFFIX = ' (encrypted %(nonce)s)'
SUFFIX_ENCRYPTED_IMAGE = (
    ' - based on %(image_id)s, encrypted by Bracket Computing'
)
DEFAULT_DESCRIPTION_ENCRYPTED_IMAGE = \
    'Based on %(image_id)s, encrypted by Bracket Computing'

SLEEP_ENABLED = True

EVENTUAL_CONSISTENCY_TIMEOUT = 10

# Right now this is the STAGE bucket. We need to make this PROD
BRACKET_ENVIRONMENT = "stage"
ENCRYPTOR_AMIS_URL = "http://solo-brkt-%s-net.s3.amazonaws.com/amis.json"

log = None


class SnapshotError(Exception):
    pass


def _get_snapshot_progress_text(snapshots):
    elements = [
        '%s: %s' % (str(s.id), str(s.progress))
        for s in snapshots
    ]
    return ', '.join(elements)


def _sleep(seconds):
    if SLEEP_ENABLED:
        time.sleep(seconds)


def _safe_get_instance(aws_svc, instance_id):
    """ Get the instance and handle AWS eventual consistency lag.
    """
    deadline = Deadline(EVENTUAL_CONSISTENCY_TIMEOUT)
    instance = None
    while instance is None:
        try:
            instance = aws_svc.get_instance(instance_id)
        except EC2ResponseError as e:
            if e.error_code == 'InvalidInstanceID.NotFound':
                log.debug('Instance was not found.  Sleeping.')
                _sleep(2)
            else:
                raise
        if deadline.is_expired():
            raise Exception('Invalid instance id: ' + instance_id)
    return instance


def _wait_for_instance(
        aws_svc, instance_id, timeout=300, state='running'):
    """ Wait for up to timeout seconds for an instance to be in the
        'running' state.  Sleep for 2 seconds between checks.
    :return: The Instance object, or None if a timeout occurred
    """

    log.debug(
        'Waiting for %s, timeout=%d, state=%s',
        instance_id, timeout, state)

    # Wait for AWS eventual consistency to catch up.
    instance = _safe_get_instance(aws_svc, instance_id)
    deadline = Deadline(timeout)
    while not deadline.is_expired():
        log.debug('Instance %s state=%s', instance.id, instance.state)
        if instance.state == state:
            return instance
        if instance.state == 'error':
            raise Exception(
                'Instance %s is in an error state.  Cannot proceed.'
            )
        _sleep(2)
        instance = aws_svc.get_instance(instance_id)
    raise Exception(
        'Timed out waiting for %s to be in the %s state' %
        (instance_id, state)
    )


def _wait_for_encryptor_up(enc_svc, deadline):
    start = time.time()
    while not deadline.is_expired():
        if enc_svc.is_encryptor_up():
            log.debug(
                'Encryption service is up after %.1f seconds',
                time.time() - start
            )
            return
        _sleep(5)
    raise Exception('Unable to contact %s' % enc_svc.hostname)


def _get_encryption_progress_message(start_time, percent_complete, now=None):
    msg = 'Encryption is %d%% complete' % percent_complete
    if percent_complete > 0:
        remaining = util.estimate_seconds_remaining(
            start_time, percent_complete)
        msg += (
            ', %s remaining' % datetime.timedelta(seconds=int(remaining))
        )
    return msg


class EncryptionError(Exception):
    def __init__(self, message):
        super(EncryptionError, self).__init__(message)
        self.console_output_file = None


def _wait_for_encryption(enc_svc):
    err_count = 0
    max_errs = 10
    start_time = time.time()
    last_progress_log = start_time

    while err_count < max_errs:
        try:
            status = enc_svc.get_status()
            err_count = 0
        except Exception as e:
            log.warn("Failed getting encryption status: %s", e)
            err_count += 1
            _sleep(10)
            continue

        state = status['state']
        percent_complete = status['percent_complete']
        log.debug('state=%s, percent_complete=%d', state, percent_complete)

        # Log progress once a minute.
        now = time.time()
        if now - last_progress_log >= 60:
            msg = _get_encryption_progress_message(
                start_time, percent_complete)
            log.info(msg)
            last_progress_log = now

        if state == service.ENCRYPT_SUCCESSFUL:
            log.info('Encrypted root drive created.')
            return
        elif state == service.ENCRYPT_FAILED:
            raise EncryptionError('Encryption failed')

        _sleep(10)
    # We've failed to get encryption status for _max_errs_ consecutive tries.
    # Assume that the server has crashed.
    raise EncryptionError('Encryption service unavailable')


def _get_encrypted_suffix():
    """ Return a suffix that will be appended to the encrypted image name.
    The suffix is in the format "(encrypted 787ace7a)".  The nonce portion of
    the suffix is necessary because Amazon requires image names to be unique.
    """
    return NAME_ENCRYPTED_IMAGE_SUFFIX % {'nonce': make_nonce()}


def _append_suffix(name, suffix, max_length=None):
    """ Append the suffix to the given name.  If the appended length exceeds
    max_length, truncate the name to make room for the suffix.

    :return: The possibly truncated name with the suffix appended
    """
    if not suffix:
        return name
    if max_length:
        truncated_length = max_length - len(suffix)
        name = name[:truncated_length]
    return name + suffix


def _get_encryptor_ami(region):
<<<<<<< HEAD
    bracket_env = os.getenv('BRACKET_ENVIRONMENT',
                            BRACKET_ENVIRONMENT)
    if not bracket_env:
        raise Exception('No bracket environment found')
    bucket_url = ENCRYPTOR_AMIS_URL % (bracket_env)
    r = requests.get(bucket_url)
=======
    api_url = os.environ.get('API_URL', API_URL)
    if not api_url:
        raise Exception('No API URL found')
    # This suppresses warnings about no `subjectAltName` for cert.
    # TODO: remove when the cert has subjectAltName
    cert = os.path.join(os.path.dirname(__file__), 'assets', 'ca_cert.pem')
    with warnings.catch_warnings():
        warnings.simplefilter("ignore")
        r = requests.get("%s/api/v1/encryptor_ami/%s" %
                         (api_url, region),
                         verify=cert)
>>>>>>> f475ffd1
    if r.status_code not in (200, 201):
        raise Exception('Getting %s gave response: %s', bucket_url, r.text)
    ami = r.json().get(region)
    if not ami:
        raise Exception('No AMI for %s returned.' % region)
    return ami


def _wait_for_image(amazon_svc, image_id):
    log.debug('Waiting for %s to become available.', image_id)
    for i in range(180):
        _sleep(5)
        try:
            image = amazon_svc.get_image(image_id)
        except EC2ResponseError, e:
            if e.error_code == 'InvalidAMIID.NotFound':
                log.debug('AWS threw a NotFound, ignoring')
                continue
            else:
                log.warn('Unknown AWS error: %s', e)
        # These two attributes are optional in the response and only
        # show up sometimes. So we have to getattr them.
        reason = repr(getattr(image, 'stateReason', None))
        code = repr(getattr(image, 'code', None))
        log.debug("%s: %s reason: %s code: %s",
                  image.id, image.state, reason, code)
        if image.state == 'available':
            break
        if image.state == 'failed':
            raise Exception('Image state became failed')
    else:
        raise Exception(
            'Image failed to become available (%s)' % (image.state,))


def _wait_for_snapshots(svc, *snapshot_ids):
    log.debug('Waiting for status "completed" for %s', str(snapshot_ids))
    last_progress_log = time.time()

    # Give AWS some time to propagate the snapshot creation.
    # If we create and get immediately, AWS may return 400.
    _sleep(20)

    while True:
        snapshots = svc.get_snapshots(*snapshot_ids)
        log.debug('%s', {s.id: s.status for s in snapshots})

        done = True
        error_ids = []
        for snapshot in snapshots:
            if snapshot.status == 'error':
                error_ids.append(snapshot.id)
            if snapshot.status != 'completed':
                done = False

        if error_ids:
            # Get rid of unicode markers in error the message.
            error_ids = [str(id) for id in error_ids]
            raise SnapshotError(
                'Snapshots in error state: %s.  Cannot continue.' %
                str(error_ids)
            )
        if done:
            return

        # Log progress if necessary.
        now = time.time()
        if now - last_progress_log > 60:
            log.info(_get_snapshot_progress_text(snapshots))
            last_progress_log = now

        _sleep(5)


def _wait_for_security_group(aws_svc, sg_id):
    log.debug('Waiting for security group %s', sg_id)
    deadline = Deadline(EVENTUAL_CONSISTENCY_TIMEOUT)
    while not deadline.is_expired():
        try:
            return aws_svc.get_security_group(sg_id)
        except EC2ResponseError as e:
            if e.error_code == 'InvalidGroup.NotFound':
                _sleep(2)
            else:
                raise
    raise Exception('Timed out waiting for security group ' + sg_id)


def create_encryptor_security_group(svc):
    sg_name = NAME_ENCRYPTOR_SECURITY_GROUP % {'nonce': make_nonce()}
    sg_desc = DESCRIPTION_ENCRYPTOR_SECURITY_GROUP
    sg_id = svc.create_security_group(sg_name, sg_desc)
    log.info('Created temporary security group with id %s', sg_id)
    try:
        svc.add_security_group_rule(sg_id, ip_protocol='tcp',
                                    from_port=service.ENCRYPTOR_STATUS_PORT,
                                    to_port=service.ENCRYPTOR_STATUS_PORT,
                                    cidr_ip='0.0.0.0/0')
    except Exception as e:
        log.error('Failed adding security group rule to %s: %s', sg_id, e)
        try:
            log.info('Cleaning up temporary security group %s', sg_id)
            svc.delete_security_group(sg_id)
        except Exception as e2:
            log.warn('Failed deleting temporary security group: %s', e2)
        raise e

    _wait_for_security_group(svc, sg_id)
    svc.create_tags(sg_id)
    return sg_id


def run_copy_instance(aws_svc, encryptor_image_id, snapshot, root_size,
                      guest_image_id, sg_id):
    log.info('Launching encryptor instance with snapshot %s', snapshot)

    # Use gp2 for fast burst I/O copying root drive
    guest_unencrypted_root = EBSBlockDeviceType(
        volume_type='gp2',
        snapshot_id=snapshot,
        delete_on_termination=True)
    bdm = BlockDeviceMapping()
    bdm['/dev/sda4'] = guest_unencrypted_root

    # Use gp2 for fast burst I/O
    guest_encrypted_root = EBSBlockDeviceType(
        volume_type='gp2',
        delete_on_termination=True)

    guest_encrypted_root.size = 2 * root_size + 1
    bdm['/dev/sda5'] = guest_encrypted_root

    instance = aws_svc.run_instance(encryptor_image_id,
                                    security_group_ids=[sg_id],
                                    block_device_map=bdm)
    _safe_get_instance(aws_svc, instance.id)
    aws_svc.create_tags(
        instance.id,
        name=NAME_ENCRYPTOR,
        description=DESCRIPTION_ENCRYPTOR % {'image_id': guest_image_id}
    )
    instance = _wait_for_instance(aws_svc, instance.id)
    log.info('Launched encryptor instance %s', instance.id)
    return instance


def create_root_snapshot(aws_svc, ami):
    """ Launch the snapshotter instance, snapshot the root volume of the given
    AMI, and shut down the instance.

    :except SnapshotError if the snapshot goes into an error state
    """
    instance = aws_svc.run_instance(ami)
    log.info(
        'Launching instance %s to snapshot root disk for %s',
        instance.id, ami)
    _safe_get_instance(aws_svc, instance.id)
    aws_svc.create_tags(
        instance.id,
        name=NAME_SNAPSHOT_CREATOR,
        description=DESCRIPTION_SNAPSHOT_CREATOR % {'image_id': ami}
    )
    instance = _wait_for_instance(aws_svc, instance.id)

    log.info(
        'Stopping instance %s in order to create snapshot', instance.id)
    aws_svc.stop_instance(instance.id)
    _wait_for_instance(aws_svc, instance.id, state='stopped')

    # Snapshot root volume.
    root_dev = instance.root_device_name
    bdm = instance.block_device_mapping

    if root_dev not in bdm:
        # try stripping partition id
        root_dev = string.rstrip(root_dev, string.digits)
    root_vol = bdm[root_dev]
    vol = aws_svc.get_volume(root_vol.volume_id)
    snapshot = aws_svc.create_snapshot(
        vol.id,
        name=NAME_ORIGINAL_SNAPSHOT,
        description=DESCRIPTION_ORIGINAL_SNAPSHOT % {'image_id': ami}
    )
    log.info(
        'Creating snapshot %s of root volume for instance %s',
        snapshot.id, instance.id
    )
    _wait_for_snapshots(aws_svc, snapshot.id)

    # Terminate snapshotter instance.
    log.info(
        'Created snapshot %s.  Terminating instance %s',
        snapshot.id, instance.id
    )
    aws_svc.terminate_instance(instance.id)

    ret_values = (
        snapshot.id, root_dev, vol.size, root_vol.volume_type, root_vol.iops)
    log.debug('Returning %s', str(ret_values))
    return ret_values


def _write_console_output(aws_svc, instance_id):

    try:
        console_output = aws_svc.get_console_output(instance_id)
        if console_output.output:
            prefix = instance_id + '-'
            with tempfile.NamedTemporaryFile(
                    prefix=prefix, suffix='.log', delete=False) as t:
                t.write(console_output.output)
            return t
    except:
        log.exception('Unable to write console output')

    return None


def run(aws_svc, enc_svc_cls, image_id, encryptor_ami):
    encryptor_instance = None
    ami = None
    snapshot_id = None
    sg_id = None

    try:
        snapshot_id, root_dev, size, vol_type, iops = create_root_snapshot(
            aws_svc, image_id
        )

        sg_id = create_encryptor_security_group(aws_svc)

        encryptor_instance = run_copy_instance(
            aws_svc, encryptor_ami, snapshot_id, size, image_id, sg_id
        )

        host_ip = encryptor_instance.ip_address
        enc_svc = enc_svc_cls(host_ip)
        log.info('Waiting for encryption service on %s at %s',
                 encryptor_instance.id, host_ip)
        _wait_for_encryptor_up(enc_svc, Deadline(600))
        log.info('Creating encrypted root drive.')
        try:
            _wait_for_encryption(enc_svc)
        except EncryptionError as e:
            log.error(
                'Encryption failed.  Check console output of instance %s '
                'for details.',
                encryptor_instance.id
            )

            e.console_output_file = _write_console_output(
                aws_svc, encryptor_instance.id)
            if e.console_output_file:
                log.error(
                    'Wrote console output for instance %s to %s',
                    encryptor_instance.id,
                    e.console_output_file.name
                )
            else:
                log.error(
                    'Console output for instance %s is not available.',
                    encryptor_instance.id
                )
            raise e

        log.info('Encrypted root drive is ready.')

        bdm = encryptor_instance.block_device_mapping

        # Create clean snapshots
        log.info('Stopping encryptor instance %s', encryptor_instance.id)
        aws_svc.stop_instance(encryptor_instance.id)

        description = DESCRIPTION_SNAPSHOT % {'image_id': image_id}

        # Snapshot volumes.
        snap_guest = aws_svc.create_snapshot(
            bdm['/dev/sda5'].volume_id,
            name=NAME_ENCRYPTED_ROOT_SNAPSHOT,
            description=description
        )
        snap_bsd = aws_svc.create_snapshot(
            bdm['/dev/sda2'].volume_id,
            name=NAME_METAVISOR_ROOT_SNAPSHOT,
            description=description
        )
        snap_grub = aws_svc.create_snapshot(
            bdm['/dev/sda1'].volume_id,
            name=NAME_METAVISOR_GRUB_SNAPSHOT,
            description=description
        )
        snap_log = aws_svc.create_snapshot(
            bdm['/dev/sda3'].volume_id,
            name=NAME_METAVISOR_LOG_SNAPSHOT,
            description=description
        )

        log.info(
            'Creating snapshots for the new encrypted AMI: %s, %s, %s, %s',
            snap_guest.id, snap_bsd.id, snap_grub.id, snap_log.id)

        _wait_for_snapshots(
            aws_svc, snap_guest.id, snap_bsd.id, snap_grub.id, snap_log.id)

        # Set up new Block Device Mappings
        log.debug('Creating block device mapping')
        new_bdm = BlockDeviceMapping()
        dev_grub = EBSBlockDeviceType(volume_type='gp2',
                                      snapshot_id=snap_grub.id,
                                      delete_on_termination=True)
        dev_root = EBSBlockDeviceType(volume_type='gp2',
                                      snapshot_id=snap_bsd.id,
                                      delete_on_termination=True)
        dev_log = EBSBlockDeviceType(volume_type='gp2',
                                     snapshot_id=snap_log.id,
                                     delete_on_termination=True)
        if vol_type == '':
            vol_type = 'standard'
        dev_guest_root = EBSBlockDeviceType(volume_type=vol_type,
                                            snapshot_id=snap_guest.id,
                                            iops=iops,
                                            delete_on_termination=True)
        new_bdm['/dev/sda1'] = dev_grub
        new_bdm['/dev/sda2'] = dev_root
        new_bdm['/dev/sda3'] = dev_log
        new_bdm['/dev/sda5'] = dev_guest_root

        i = 0
        # Just attach 4 ephemeral drives
        # XXX Should get ephemeral drives from guest AMI (e.g. Centos 6.6)
        for drive in ['/dev/sdb', '/dev/sdc', '/dev/sdd', '/dev/sde']:
            t = BlockDeviceType()
            t.ephemeral_name = 'ephemeral%d' % (i,)
            i += 1
            new_bdm[drive] = t

        log.debug('Getting image %s', image_id)
        image = aws_svc.get_image(image_id)
        if image is None:
            raise Exception("Can't find image %s" % image_id)
        encryptor_image = aws_svc.get_image(encryptor_ami)
        if encryptor_image is None:
            raise Exception("Can't find image %s" % encryptor_ami)

        # Register the new AMI.
        name = _append_suffix(
            image.name, _get_encrypted_suffix(), max_length=128)
        if image.description:
            suffix = SUFFIX_ENCRYPTED_IMAGE % {'image_id': image_id}
            description = _append_suffix(
                image.description, suffix, max_length=255)
        else:
            description = DEFAULT_DESCRIPTION_ENCRYPTED_IMAGE % {
                'image_id': image_id
            }

        try:
            ami = aws_svc.register_image(
                name=name,
                description=description,
                kernel_id=encryptor_image.kernel_id,
                block_device_map=new_bdm
            )
            log.info('Registered AMI %s based on the snapshots.', ami)
        except EC2ResponseError, e:
            # Sometimes register_image fails with an InvalidAMIID.NotFound
            # error and a message like "The image id '[ami-f9fcf3c9]' does not
            # exist".  In that case, just go ahead with that AMI id. We'll
            # wait for it to be created later (in wait_for_image).
            log.info(
                'Attempting to recover from image registration error: %s', e)
            if e.error_code == 'InvalidAMIID.NotFound':
                # pull the AMI ID out of the exception message if we can
                m = re.search('ami-[a-f0-9]{8}', e.message)
                if m:
                    ami = m.group(0)
                    log.info('Recovered with AMI ID %s', ami)
            if not ami:
                raise

        _wait_for_image(aws_svc, ami)
        aws_svc.create_tags(ami)
        log.info('Created encrypted AMI %s based on %s', ami, image_id)
    finally:
        if encryptor_instance:
            try:
                log.info(
                    'Terminating encryptor instance %s',
                    encryptor_instance.id
                )
                aws_svc.terminate_instance(encryptor_instance.id)
                pass
            except Exception as e:
                log.warn(
                    'Could not terminate instance %s: %s',
                    encryptor_instance,
                    e
                )
                # Don't wait for instance later if we couldn't terminate it.
                encryptor_instance = None

        if sg_id:
            try:
                if encryptor_instance:
                    log.info(
                        'Waiting for instance %s to terminate.',
                        encryptor_instance.id
                    )
                    _wait_for_instance(
                        aws_svc, encryptor_instance.id, state='terminated')
                log.info('Deleting temporary security group %s', sg_id)
                aws_svc.delete_security_group(sg_id)
            except Exception as e:
                log.warn('Failed deleting security group %s: %s', sg_id, e)

        if snapshot_id:
            try:
                log.info('Deleting snapshot copy of original root volume %s',
                         snapshot_id)
                aws_svc.delete_snapshot(snapshot_id)
            except Exception as e:
                log.warn('Could not delete snapshot %s: %s', snapshot_id, e)

    log.info('Done.')
    return ami


def main():
    parser = argparse.ArgumentParser()
    parser.add_argument(
        '-v',
        '--verbose',
        dest='verbose',
        action='store_true',
        help='Print status information to the console'
    )

    subparsers = parser.add_subparsers()

    encrypt_ami = subparsers.add_parser('encrypt-ami')
    encrypt_ami.add_argument(
        'ami',
        metavar='AMI_ID',
        help='The AMI that will be encrypted'
    )
    encrypt_ami.add_argument(
        '--encryptor-ami',
        metavar='ID',
        dest='encryptor_ami',
        help='Bracket Encryptor AMI',
        required=False
    )
    encrypt_ami.add_argument(
        '--key',
        metavar='NAME',
        help='EC2 SSH Key Pair name',
        dest='key_name',
        required=True
    )
    encrypt_ami.add_argument(
        '--validate-ami',
        dest='no_validate_ami',
        action='store_true',
        help="Validate AMI properties (default)"
    )
    encrypt_ami.add_argument(
        '--no-validate-ami',
        dest='no_validate_ami',
        action='store_false',
        help="Don't validate AMI properties"
    )
    encrypt_ami.add_argument(
        '--region',
        metavar='NAME',
        help='AWS region (e.g. us-west-2)',
        dest='region',
        required=True
    )

    argv = sys.argv[1:]
    values = parser.parse_args(argv)
    region = values.region

    # Initialize logging.  Log messages are written to stderr and are
    # prefixed with a compact timestamp, so that the user knows how long
    # each operation took.
    if values.verbose:
        log_level = logging.DEBUG
    else:
        # Boto logs auth errors and 401s at ERROR level by default.
        boto.log.setLevel(logging.FATAL)
        log_level = logging.INFO
    logging.basicConfig(format='%(asctime)s %(message)s', datefmt='%H:%M:%S')
    global log
    log = logging.getLogger(__name__)
    log.setLevel(log_level)
    service.log.setLevel(log_level)

    # Validate the region.
    regions = [str(r.name) for r in boto.vpc.regions()]
    if region not in regions:
        print(
            'Invalid region %s.  Must be one of %s.' %
            (region, str(regions)),
            file=sys.stderr
        )
        return 1

    encryptor_ami = values.encryptor_ami
    if not encryptor_ami:
        try:
            encryptor_ami = _get_encryptor_ami(region)
        except:
            log.exception('Failed to get encryptor AMI.')
            return 1

    session_id = uuid.uuid4().hex
    default_tags = {
        TAG_ENCRYPTOR: True,
        TAG_ENCRYPTOR_SESSION_ID: session_id,
        TAG_ENCRYPTOR_AMI: encryptor_ami
    }

    try:
        # Connect to AWS.
        aws_svc = service.AWSService(
            session_id, encryptor_ami, default_tags=default_tags)
        aws_svc.connect(values.key_name, region)
    except NoAuthHandlerFound:
        msg = (
            'Unable to connect to AWS.  Are your AWS_ACCESS_KEY_ID and '
            'AWS_SECRET_ACCESS_KEY environment variables set?'
        )
        if values.verbose:
            log.exception(msg)
        else:
            log.error(msg)
        return 1

    try:
        aws_svc.get_key_pair(values.key_name)
        if not values.no_validate_ami:
            error = aws_svc.validate_guest_ami(values.ami)
            if error:
                print(error, file=sys.stderr)
                return 1

            error = aws_svc.validate_encryptor_ami(encryptor_ami)
            if error:
                print(error, file=sys.stderr)
                return 1

        log.info('Starting encryptor session %s', aws_svc.session_id)

        encrypted_image_id = run(
            aws_svc=aws_svc,
            enc_svc_cls=service.EncryptorService,
            image_id=values.ami,
            encryptor_ami=encryptor_ami
        )
        # Print the AMI ID to stdout, in case the caller wants to process
        # the output.  Log messages go to stderr.
        print(encrypted_image_id)
        return 0
    except EC2ResponseError as e:
        if e.error_code == 'AuthFailure':
            msg = 'Check your AWS login credentials and permissions'
            if values.verbose:
                log.exception(msg)
            else:
                log.error(msg + ': ' + e.error_message)
        elif e.error_code == 'InvalidKeyPair.NotFound':
            if values.verbose:
                log.exception(e.error_message)
            else:
                log.error(e.error_message)
        elif e.error_code == 'UnauthorizedOperation':
            if values.verbose:
                log.exception(e.error_message)
            else:
                log.error(e.error_message)
            log.error(
                'Unauthorized operation.  Check the IAM policy for your '
                'AWS account.'
            )
        else:
            raise
    return 1

if __name__ == '__main__':
    exit_status = main()
    exit(exit_status)<|MERGE_RESOLUTION|>--- conflicted
+++ resolved
@@ -272,26 +272,12 @@
 
 
 def _get_encryptor_ami(region):
-<<<<<<< HEAD
     bracket_env = os.getenv('BRACKET_ENVIRONMENT',
                             BRACKET_ENVIRONMENT)
     if not bracket_env:
         raise Exception('No bracket environment found')
     bucket_url = ENCRYPTOR_AMIS_URL % (bracket_env)
     r = requests.get(bucket_url)
-=======
-    api_url = os.environ.get('API_URL', API_URL)
-    if not api_url:
-        raise Exception('No API URL found')
-    # This suppresses warnings about no `subjectAltName` for cert.
-    # TODO: remove when the cert has subjectAltName
-    cert = os.path.join(os.path.dirname(__file__), 'assets', 'ca_cert.pem')
-    with warnings.catch_warnings():
-        warnings.simplefilter("ignore")
-        r = requests.get("%s/api/v1/encryptor_ami/%s" %
-                         (api_url, region),
-                         verify=cert)
->>>>>>> f475ffd1
     if r.status_code not in (200, 201):
         raise Exception('Getting %s gave response: %s', bucket_url, r.text)
     ami = r.json().get(region)
